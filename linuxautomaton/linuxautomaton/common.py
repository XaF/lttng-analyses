#!/usr/bin/env python3
#
# The MIT License (MIT)
#
# Copyright (C) 2015 - Julien Desfossez <jdesfossez@efficios.com>
#
# Permission is hereby granted, free of charge, to any person obtaining a copy
# of this software and associated documentation files (the "Software"), to deal
# in the Software without restriction, including without limitation the rights
# to use, copy, modify, merge, publish, distribute, sublicense, and/or sell
# copies of the Software, and to permit persons to whom the Software is
# furnished to do so, subject to the following conditions:
#
# The above copyright notice and this permission notice shall be included in
# all copies or substantial portions of the Software.
#
# THE SOFTWARE IS PROVIDED "AS IS", WITHOUT WARRANTY OF ANY KIND, EXPRESS OR
# IMPLIED, INCLUDING BUT NOT LIMITED TO THE WARRANTIES OF MERCHANTABILITY,
# FITNESS FOR A PARTICULAR PURPOSE AND NONINFRINGEMENT. IN NO EVENT SHALL THE
# AUTHORS OR COPYRIGHT HOLDERS BE LIABLE FOR ANY CLAIM, DAMAGES OR OTHER
# LIABILITY, WHETHER IN AN ACTION OF CONTRACT, TORT OR OTHERWISE, ARISING FROM,
# OUT OF OR IN CONNECTION WITH THE SOFTWARE OR THE USE OR OTHER DEALINGS IN THE
# SOFTWARE.

import math
import re
import time
import datetime
import socket
import struct
from linuxautomaton import sv

NSEC_PER_SEC = 1000000000
MSEC_PER_NSEC = 1000000

O_CLOEXEC = 0o2000000


<<<<<<< HEAD
=======
# imported from include/linux/kdev_t.h
def kdev_major_minor(dev):
    MINORBITS = 20
    MINORMASK = ((1 << MINORBITS) - 1)
    major = dev >> MINORBITS
    minor = dev & MINORMASK
    return '(%d,%d)' % (major, minor)


def get_disk(dev, disks):
    if dev not in disks:
        disk = sv.Disk()
        disk.name = '%d' % dev
        disk.prettyname = kdev_major_minor(dev)
        disks[dev] = disk
    else:
        disk = disks[dev]
    return disk


>>>>>>> 57dd8d4e
def convert_size(size, padding_after=False, padding_before=False):
    if padding_after and size < 1024:
        space_after = ' '
    else:
        space_after = ''
    if padding_before and size < 1024:
        space_before = ' '
    else:
        space_before = ''
    if size <= 0:
        return '0 ' + space_before + 'B' + space_after
    size_name = ('B', 'KB', 'MB', 'GB', 'TB', 'PB', 'EB', 'ZB', 'YB')
    i = int(math.floor(math.log(size, 1024)))
    p = math.pow(1024, i)
    s = round(size/p, 2)
    if s > 0:
        try:
            v = '%0.02f' % s
            return '%s %s%s%s' % (v, space_before, size_name[i], space_after)
        except:
            print(i, size_name)
            raise Exception('Too big to be true')
    else:
        return '0 B'


def is_multi_day_trace_collection(handles):
    time_begin = None

    for handle in handles.values():
        if time_begin is None:
            time_begin = time.localtime(handle.timestamp_begin / NSEC_PER_SEC)
            year_begin = time_begin.tm_year
            month_begin = time_begin.tm_mon
            day_begin = time_begin.tm_mday

        time_end = time.localtime(handle.timestamp_end / NSEC_PER_SEC)
        year_end = time_end.tm_year
        month_end = time_end.tm_mon
        day_end = time_end.tm_mday

        if year_begin != year_end:
            return True
        elif month_begin != month_end:
            return True
        elif day_begin != day_end:
            return True

    return False


def trace_collection_date(handles):
    if is_multi_day_trace_collection(handles):
        return None

    for handle in handles.values():
        trace_time = time.localtime(handle.timestamp_begin / NSEC_PER_SEC)
        year = trace_time.tm_year
        month = trace_time.tm_mon
        day = trace_time.tm_mday
        return (year, month, day)


def extract_timerange(handles, timerange, gmt):
    pattern = re.compile(r'^\[(?P<begin>.*),(?P<end>.*)\]$')
    if not pattern.match(timerange):
        return None
    begin_str = pattern.search(timerange).group('begin').strip()
    end_str = pattern.search(timerange).group('end').strip()
    begin = date_to_epoch_nsec(handles, begin_str, gmt)
    end = date_to_epoch_nsec(handles, end_str, gmt)
    return (begin, end)


def date_to_epoch_nsec(handles, date, gmt):
    # match 2014-12-12 17:29:43.802588035 or 2014-12-12T17:29:43.802588035
    pattern1 = re.compile(r'^(?P<year>\d\d\d\d)-(?P<mon>[01]\d)-'
                          r'(?P<day>[0123]\d)[\sTt]'
                          r'(?P<hour>\d\d):(?P<min>\d\d):(?P<sec>\d\d).'
                          r'(?P<nsec>\d\d\d\d\d\d\d\d\d)$')
    # match 2014-12-12 17:29:43 or 2014-12-12T17:29:43
    pattern2 = re.compile(r'^(?P<year>\d\d\d\d)-(?P<mon>[01]\d)-'
                          r'(?P<day>[0123]\d)[\sTt]'
                          r'(?P<hour>\d\d):(?P<min>\d\d):(?P<sec>\d\d)$')
    # match 17:29:43.802588035
    pattern3 = re.compile(r'^(?P<hour>\d\d):(?P<min>\d\d):(?P<sec>\d\d).'
                          r'(?P<nsec>\d\d\d\d\d\d\d\d\d)$')
    # match 17:29:43
    pattern4 = re.compile(r'^(?P<hour>\d\d):(?P<min>\d\d):(?P<sec>\d\d)$')

    if pattern1.match(date):
        year = pattern1.search(date).group('year')
        month = pattern1.search(date).group('mon')
        day = pattern1.search(date).group('day')
        hour = pattern1.search(date).group('hour')
        minute = pattern1.search(date).group('min')
        sec = pattern1.search(date).group('sec')
        nsec = pattern1.search(date).group('nsec')
    elif pattern2.match(date):
        year = pattern2.search(date).group('year')
        month = pattern2.search(date).group('mon')
        day = pattern2.search(date).group('day')
        hour = pattern2.search(date).group('hour')
        minute = pattern2.search(date).group('min')
        sec = pattern2.search(date).group('sec')
        nsec = 0
    elif pattern3.match(date):
        collection_date = trace_collection_date(handles)
        if collection_date is None:
            print("Use the format 'yyyy-mm-dd hh:mm:ss[.nnnnnnnnn]' "
                  "for multi-day traces")
            return None
        (year, month, day) = collection_date
        hour = pattern3.search(date).group('hour')
        minute = pattern3.search(date).group('min')
        sec = pattern3.search(date).group('sec')
        nsec = pattern3.search(date).group('nsec')
    elif pattern4.match(date):
        collection_date = trace_collection_date(handles)
        if collection_date is None:
            print("Use the format 'yyyy-mm-dd hh:mm:ss[.nnnnnnnnn]' "
                  "for multi-day traces")
            return None
        (year, month, day) = collection_date
        hour = pattern4.search(date).group('hour')
        minute = pattern4.search(date).group('min')
        sec = pattern4.search(date).group('sec')
        nsec = 0
    else:
        return None

    date_time = datetime.datetime(int(year), int(month), int(day), int(hour),
                                  int(minute), int(sec))
    if gmt:
        date_time = date_time + datetime.timedelta(seconds=time.timezone)
    return int(date_time.timestamp()) * NSEC_PER_SEC + int(nsec)


def ns_to_asctime(ns):
    return time.asctime(time.localtime(ns/NSEC_PER_SEC))


def ns_to_hour(ns):
    date = time.localtime(ns / NSEC_PER_SEC)
    return '%02d:%02d:%02d' % (date.tm_hour, date.tm_min, date.tm_sec)


def ns_to_hour_nsec(ns, multi_day=False, gmt=False):
    if gmt:
        date = time.gmtime(ns / NSEC_PER_SEC)
    else:
        date = time.localtime(ns / NSEC_PER_SEC)
    if multi_day:
        return ('%04d-%02d-%02d %02d:%02d:%02date.%09d' %
                (date.tm_year, date.tm_mon, date.tm_mday, date.tm_hour,
                 date.tm_min, date.tm_sec, ns % NSEC_PER_SEC))
    else:
        return ('%02d:%02d:%02date.%09d' %
                (date.tm_hour, date.tm_min, date.tm_sec, ns % NSEC_PER_SEC))


def ns_to_sec(ns):
    return '%lu.%09u' % (ns / NSEC_PER_SEC, ns % NSEC_PER_SEC)


def ns_to_day(ns):
    date = time.localtime(ns/NSEC_PER_SEC)
    return '%04d-%02d-%02d' % (date.tm_year, date.tm_mon, date.tm_mday)


def sec_to_hour(ns):
    date = time.localtime(ns)
    return '%02d:%02d:%02d' % (date.tm_hour, date.tm_min, date.tm_sec)


def sec_to_nsec(sec):
    return sec * NSEC_PER_SEC


def seq_to_ipv4(ip):
    return '{}.{}.{}.{}'.format(ip[0], ip[1], ip[2], ip[3])


def int_to_ipv4(ip):
    return socket.inet_ntoa(struct.pack('!I', ip))


def str_to_bytes(value):
    num = ''
    unit = ''
    for i in value:
        if i.isdigit() or i == '.':
            num = num + i
        elif i.isalnum():
            unit = unit + i
    num = float(num)
    if not unit:
        return int(num)
    if unit in ['B']:
        return int(num)
    if unit in ['k', 'K', 'kB', 'KB']:
        return int(num * 1024)
    if unit in ['m', 'M', 'mB', 'MB']:
        return int(num * 1024 * 1024)
    if unit in ['g', 'G', 'gB', 'GB']:
        return int(num * 1024 * 1024 * 1024)
    if unit in ['t', 'T', 'tB', 'TB']:
        return int(num * 1024 * 1024 * 1024 * 1024)
    print('Unit', unit, 'not understood')
    return None


def get_v4_addr_str(ip):
    # depending on the version of lttng-modules, the v4addr is a
    # string (< 2.6) or sequence (>= 2.6)
    try:
        return seq_to_ipv4(ip)
    except TypeError:
        return int_to_ipv4(ip)<|MERGE_RESOLUTION|>--- conflicted
+++ resolved
@@ -36,29 +36,6 @@
 O_CLOEXEC = 0o2000000
 
 
-<<<<<<< HEAD
-=======
-# imported from include/linux/kdev_t.h
-def kdev_major_minor(dev):
-    MINORBITS = 20
-    MINORMASK = ((1 << MINORBITS) - 1)
-    major = dev >> MINORBITS
-    minor = dev & MINORMASK
-    return '(%d,%d)' % (major, minor)
-
-
-def get_disk(dev, disks):
-    if dev not in disks:
-        disk = sv.Disk()
-        disk.name = '%d' % dev
-        disk.prettyname = kdev_major_minor(dev)
-        disks[dev] = disk
-    else:
-        disk = disks[dev]
-    return disk
-
-
->>>>>>> 57dd8d4e
 def convert_size(size, padding_after=False, padding_before=False):
     if padding_after and size < 1024:
         space_after = ' '
